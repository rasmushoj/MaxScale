/*
 * This file is distributed as part of the SkySQL Gateway.  It is free
 * software: you can redistribute it and/or modify it under the terms of the
 * GNU General Public License as published by the Free Software Foundation,
 * version 2.
 *
 * This program is distributed in the hope that it will be useful, but WITHOUT
 * ANY WARRANTY; without even the implied warranty of MERCHANTABILITY or FITNESS
 * FOR A PARTICULAR PURPOSE.  See the GNU General Public License for more
 * details.
 *
 * You should have received a copy of the GNU General Public License along with
 * this program; if not, write to the Free Software Foundation, Inc., 51
 * Franklin Street, Fifth Floor, Boston, MA 02110-1301 USA.
 *
 * Copyright SkySQL Ab 2013
 */

/**
 * @file dbusers.c  - Loading MySQL users from a MySQL backend server, this needs libmysqlclient.so and header files
 *
 * @verbatim
 * Revision History
 *
 * Date		Who			Description
 * 24/06/2013	Massimiliano Pinto	Initial implementation
 * 08/08/2013	Massimiliano Pinto	Fixed bug for invalid memory access in row[1]+1 when row[1] is ""
 * 06/02/2014	Massimiliano Pinto	Mysql user root selected based on configuration flag
 * 26/02/2014	Massimiliano Pinto	Addd: replace_mysql_users() routine may replace users' table based on a checksum
 * 28/02/2014	Massimiliano Pinto	Added Mysql user@host authentication
 *
 * @endverbatim
 */

#include <stdio.h>
#include <mysql.h>

#include <dcb.h>
#include <service.h>
#include <users.h>
#include <dbusers.h>
#include <skygw_utils.h>
#include <log_manager.h>
#include <secrets.h>

#define USERS_QUERY_NO_ROOT " AND user NOT IN ('root')"
#define LOAD_MYSQL_USERS_QUERY "SELECT user, host, password, concat(user,host,password) AS userdata FROM mysql.user WHERE user IS NOT NULL AND user <> ''"
#define MYSQL_USERS_COUNT "SELECT COUNT(1) AS nusers FROM mysql.user"

extern int lm_enabled_logfiles_bitmask;

static int getUsers(SERVICE *service, struct users *users);
static int uh_cmpfun( void* v1, void* v2);
static void *uh_keydup(void* key);
static void uh_keyfree( void* key);
static int uh_hfun( void* key);
char *mysql_users_fetch(USERS *users, MYSQL_USER_HOST *key);
char *mysql_format_user_entry(void *data);

/**
 * Load the user/passwd form mysql.user table into the service users' hashtable
 * environment.
 *
 * @param service   The current service
 * @return      -1 on any error or the number of users inserted (0 means no users at all)
 */
int 
load_mysql_users(SERVICE *service)
{
	return getUsers(service, service->users);
}

/**
 * Reload the user/passwd form mysql.user table into the service users' hashtable
 * environment.
 *
 * @param service   The current service
 * @return      -1 on any error or the number of users inserted (0 means no users at all)
 */
int 
reload_mysql_users(SERVICE *service)
{
int		i;
struct users	*newusers, *oldusers;

	if ((newusers = mysql_users_alloc()) == NULL)
		return 0;
	i = getUsers(service, newusers);
	spinlock_acquire(&service->spin);
	oldusers = service->users;
	service->users = newusers;
	spinlock_release(&service->spin);
	users_free(oldusers);

	return i;
}

/**
 * Replace the user/passwd form mysql.user table into the service users' hashtable
 * environment.
 * The replacement is succesful only if the users' table checksums differ
 *
 * @param service   The current service
 * @return      -1 on any error or the number of users inserted (0 means no users at all)
 */
int 
replace_mysql_users(SERVICE *service)
{
int		i;
struct users	*newusers, *oldusers;

	if ((newusers = users_alloc()) == NULL)
		return -1;

	i = getUsers(service, newusers);

	if (i <= 0)
		return i;

	spinlock_acquire(&service->spin);
	oldusers = service->users;

	if (memcmp(oldusers->cksum, newusers->cksum, SHA_DIGEST_LENGTH) == 0) {
		/* same data, nothing to do */
		LOGIF(LD, (skygw_log_write_flush(
			LOGFILE_DEBUG,
			"%lu [replace_mysql_users] users' tables not switched, checksum is the same",
			pthread_self())));
		/* free the new table */
		users_free(newusers);
		i = 0;
	} else {
		/* replace the service with effective new data */
		LOGIF(LD, (skygw_log_write_flush(
			LOGFILE_DEBUG,
			"%lu [replace_mysql_users] users' tables replaced, checksum differs",
			pthread_self())));
		service->users = newusers;
	}

	spinlock_release(&service->spin);

	if (i)
		users_free(oldusers);

	return i;
}

/**
 * Load the user/passwd form mysql.user table into the service users' hashtable
 * environment.
 *
 * @param service	The current service
 * @param users		The users table into which to load the users
 * @return      -1 on any error or the number of users inserted (0 means no users at all)
 */
static int
getUsers(SERVICE *service, struct users *users)
{
<<<<<<< HEAD
	MYSQL		*con = NULL;
	MYSQL_ROW	row;
	MYSQL_RES	*result = NULL;
	int		num_fields = 0;
	char		*service_user = NULL;
	char		*service_passwd = NULL;
	char		*dpwd;
	int		total_users = 0;
	SERVER		*server;
	char		*users_query;
	unsigned char	hash[SHA_DIGEST_LENGTH]="";
	char		*users_data = NULL;
	int 		nusers = 0;
	int		users_data_row_len = MYSQL_USER_MAXLEN + MYSQL_HOST_MAXLEN + MYSQL_PASSWORD_LEN + 1;
=======
	MYSQL			*con = NULL;
	MYSQL_ROW		row;
	MYSQL_RES		*result = NULL;
	int			num_fields = 0;
	char			*service_user = NULL;
	char			*service_passwd = NULL;
	char			*dpwd;
	int			total_users = 0;
	SERVER			*server;
	char			*users_query;
	unsigned char		hash[SHA_DIGEST_LENGTH]="";
	char			*users_data = NULL;
	int 			nusers = 0;
	int			users_data_row_len = MYSQL_USER_MAXLEN + MYSQL_HOST_MAXLEN + MYSQL_PASSWORD_LEN + 1;
>>>>>>> 1f533c64
	struct sockaddr_in	serv_addr;
	MYSQL_USER_HOST		key;

	/* enable_root for MySQL protocol module means load the root user credentials from backend databases */
	if(service->enable_root) {
		users_query = LOAD_MYSQL_USERS_QUERY " ORDER BY HOST DESC";
	} else {
		users_query = LOAD_MYSQL_USERS_QUERY USERS_QUERY_NO_ROOT " ORDER BY HOST DESC";
	}

	serviceGetUser(service, &service_user, &service_passwd);

	/** multi-thread environment requires that thread init succeeds. */
	if (mysql_thread_init()) {
		LOGIF(LE, (skygw_log_write_flush(
                        LOGFILE_ERROR,
                        "Error : mysql_thread_init failed.")));
		return -1;
	}
    
	con = mysql_init(NULL);

 	if (con == NULL) {
		LOGIF(LE, (skygw_log_write_flush(
                        LOGFILE_ERROR,
                        "Error : mysql_init: %s",
                        mysql_error(con))));
		return -1;
	}

	if (mysql_options(con, MYSQL_OPT_USE_REMOTE_CONNECTION, NULL)) {
		LOGIF(LE, (skygw_log_write_flush(
                        LOGFILE_ERROR,
                        "Error : failed to set external connection. "
                        "It is needed for backend server connections. "
                        "Exiting.")));
		return -1;
	}
	/*
	 * Attempt to connect to each database in the service in turn until
	 * we find one that we can connect to or until we run out of databases
	 * to try
	 */
	server = service->databases;
	dpwd = decryptPassword(service_passwd);
	while (server != NULL && mysql_real_connect(con,
                                                    server->name,
                                                    service_user,
                                                    dpwd,
                                                    NULL,
                                                    server->port,
                                                    NULL,
                                                    0) == NULL)
	{
                server = server->nextdb;
	}
	free(dpwd);

	if (server == NULL)
	{
		LOGIF(LE, (skygw_log_write_flush(
                        LOGFILE_ERROR,
                        "Error : Unable to get user data from backend database "
                        "for service %s. Missing server information.",
                        service->name)));
		mysql_close(con);
		return -1;
	}

	if (mysql_query(con, MYSQL_USERS_COUNT)) {
		LOGIF(LE, (skygw_log_write_flush(
                        LOGFILE_ERROR,
                        "Error : Loading users for service %s encountered "
                        "error: %s.",
                        service->name,
                        mysql_error(con))));
		mysql_close(con);
		return -1;
	}
	result = mysql_store_result(con);

	if (result == NULL) {
		LOGIF(LE, (skygw_log_write_flush(
                        LOGFILE_ERROR,
                        "Error : Loading users for service %s encountered "
                        "error: %s.",
                        service->name,
                        mysql_error(con))));
		mysql_close(con);
		return -1;
	}
	num_fields = mysql_num_fields(result);
	row = mysql_fetch_row(result);

	nusers = atoi(row[0]);

	mysql_free_result(result);

	if (!nusers) {
		LOGIF(LE, (skygw_log_write_flush(
                        LOGFILE_ERROR,
                        "Error : Counting users for service %s returned 0",
                        service->name)));
		mysql_close(con);
		return -1;
	}

	if (mysql_query(con, users_query)) {
		LOGIF(LE, (skygw_log_write_flush(
                        LOGFILE_ERROR,
                        "Error : Loading users for service %s encountered "
                        "error: %s.",
                        service->name,
                        mysql_error(con))));
		mysql_close(con);
		return -1;
	}

	result = mysql_store_result(con);
  
	if (result == NULL) {
		LOGIF(LE, (skygw_log_write_flush(
                        LOGFILE_ERROR,
                        "Error : Loading users for service %s encountered "
                        "error: %s.",
                        service->name,
                        mysql_error(con))));
		mysql_close(con);
		return -1;
	}
	num_fields = mysql_num_fields(result);
	
	users_data = (char *)calloc(nusers, users_data_row_len * sizeof(char));

	if(users_data == NULL)
		return -1;

	while ((row = mysql_fetch_row(result))) { 
		/**
                 * Four fields should be returned.
                 * user and passwd+1 (escaping the first byte that is '*') are
                 * added to hashtable.
                 */
		char ret_ip[INET_ADDRSTRLEN + 1]="";
		const char *rc;
		
		char ret_ip[INET_ADDRSTRLEN + 1]="";
		const char *rc;

		/* prepare the user@host data struct */
		memset(&serv_addr, 0, sizeof(serv_addr));
		memset(&key, 0, sizeof(key));

		/* if host == '%', 0 is passed */
		if (setipaddress(&serv_addr.sin_addr, strcmp(row[1], "%") ? row[1] : "0.0.0.0")) {

			key.user = strdup(row[0]);

			if(key.user == NULL) {
				LOGIF(LE, (skygw_log_write_flush(
					LOGFILE_ERROR,
					"%lu [getUsers()] strdup() failed for user %s",
					pthread_self(),
					row[0])));

				continue;
			}

			memcpy(&key.ipv4, &serv_addr, sizeof(serv_addr));
			
			rc = inet_ntop(AF_INET, &(serv_addr).sin_addr, ret_ip, INET_ADDRSTRLEN);

			/* add user@host as key and passwd as value in the MySQL users hash table */
			if (mysql_users_add(users, &key, strlen(row[2]) ? row[2]+1 : row[2])) {
				LOGIF(LD, (skygw_log_write_flush(
					LOGFILE_DEBUG,
					"%lu [mysql_users_add()] Added user %s@%s(%s)",
					pthread_self(),
					row[0],
					row[1],
					rc == NULL ? "NULL" : ret_ip)));
			
<<<<<<< HEAD
				strncat(users_data, row[2], users_data_row_len);
=======
				strncat(users_data, row[3], users_data_row_len);
>>>>>>> 1f533c64

				total_users++;
			} else {
				LOGIF(LE, (skygw_log_write_flush(
					LOGFILE_ERROR,
					"%lu [mysql_users_add()] Failed adding user %s@%s(%s)",
					pthread_self(),
					row[0],
					row[1],
					rc == NULL ? "NULL" : ret_ip)));

				continue;
			}

		} else {
			/* setipaddress() failed, skip user add and log this*/
			LOGIF(LE, (skygw_log_write_flush(
				LOGFILE_ERROR,
				"%lu [getUsers()] setipaddress failed: user %s@%s not added",
				pthread_self(),
				row[0],
				row[1])));
		}

	}

        SHA1((const unsigned char *) users_data, strlen(users_data), hash);

	memcpy(users->cksum, hash, SHA_DIGEST_LENGTH);

	free(users_data);

	mysql_free_result(result);
	mysql_close(con);
	mysql_thread_end();

	return total_users;
}

/**
 * Allocate a new MySQL users table for mysql specific users@host as key
 *
 *  @return The users table
 */
USERS *
mysql_users_alloc()
{
USERS	*rval;

	if ((rval = calloc(1, sizeof(USERS))) == NULL)
		return NULL;

	if ((rval->data = hashtable_alloc(USERS_HASHTABLE_DEFAULT_SIZE, uh_hfun, uh_cmpfun)) == NULL) {
		free(rval);
		return NULL;
	}

	/* set the MySQL user@host print routine for the debug interface */
	rval->usersCustomUserFormat = mysql_format_user_entry;

	/* the key is handled by uh_keydup/uh_keyfree.
	* the value is a (char *): it's handled by strdup/free
	*/
	hashtable_memory_fns(rval->data, (HASHMEMORYFN)uh_keydup, (HASHMEMORYFN) strdup, (HASHMEMORYFN)uh_keyfree, (HASHMEMORYFN)free);

	return rval;
}

/**
 * Add a new MySQL user to the user table. The user name must be unique
 *
 * @param users		The users table
 * @param user		The user name
 * @param auth		The authentication data
 * @return		The number of users added to the table
 */
int
mysql_users_add(USERS *users, MYSQL_USER_HOST *key, char *auth)
{
int     add;

	if (key == NULL || key->user == NULL)
		return 0;

        atomic_add(&users->stats.n_adds, 1);
        add = hashtable_add(users->data, key, auth);
        atomic_add(&users->stats.n_entries, add);

        return add;
}

/**
 * Fetch the authentication data for a particular user from the users table
 *
 * @param users The MySQL users table
 * @param key	The key with user@host
 * @return	The authentication data or NULL on error
 */
char *mysql_users_fetch(USERS *users, MYSQL_USER_HOST *key) {
	if (key == NULL)
		return NULL;
        atomic_add(&users->stats.n_fetches, 1);
        return hashtable_fetch(users->data, key);
}

/**
 * The hash function we use for storing MySQL users as: users@hosts.
 * Currently only IPv4 addresses are supported
 *
 * @param key	The key value, i.e. username@host (IPv4)
 * @return	The hash key
 */

static int uh_hfun( void* key) {
        MYSQL_USER_HOST *hu = (MYSQL_USER_HOST *) key;

	if (key == NULL || hu == NULL || hu->user == NULL) {
		return 0;
	} else {
        	return (*hu->user + *(hu->user + 1) + (unsigned int) (hu->ipv4.sin_addr.s_addr & 0xFF000000 / (256 * 256 * 256)));
	}
}

/**
 * The compare function we use for compare MySQL users as: users@hosts.
 * Currently only IPv4 addresses are supported
 *
 * @param key1	The key value, i.e. username@host (IPv4)
 * @param key1	The key value, i.e. username@host (IPv4) 
 * @return	The compare value
 */

static int uh_cmpfun( void* v1, void* v2) {
	MYSQL_USER_HOST *hu1 = (MYSQL_USER_HOST *) v1;
	MYSQL_USER_HOST *hu2 = (MYSQL_USER_HOST *) v2;

	if (v1 == NULL || v2 == NULL || hu1 == NULL || hu2 == NULL || hu1->user == NULL || hu2->user == NULL)
		return 0;
	
	if (strcmp(hu1->user, hu2->user) == 0 && (hu1->ipv4.sin_addr.s_addr == hu2->ipv4.sin_addr.s_addr)) {
		return 0;
	} else {
		return 1;
	}
}

/**
 *The key dup function we use for duplicate the users@hosts.
 *
 * @param key	The key value, i.e. username@host ip4/ip6 data
 */

static void *uh_keydup(void* key) {
	MYSQL_USER_HOST *rval = (MYSQL_USER_HOST *) calloc(1, sizeof(MYSQL_USER_HOST));
	MYSQL_USER_HOST *current_key = (MYSQL_USER_HOST *)key;

	if (key == NULL || rval == NULL || current_key == NULL || current_key->user == NULL) {
		return NULL;
	}

	rval->user = strdup(current_key->user);

	if (rval->user == NULL)
		return NULL;

	memcpy(&rval->ipv4, &current_key->ipv4, sizeof(struct sockaddr_in));

	return (void *) rval;
}

/**
 * The key free function we use for freeing the users@hosts data
 *
 * @param key	The key value, i.e. username@host ip4 data
 */
static void uh_keyfree( void* key) {
	MYSQL_USER_HOST *current_key = (MYSQL_USER_HOST *)key;

	if (key == NULL)
		return;

	if (current_key && current_key->user)
		free(current_key->user);

	free(key);
}

/**
 * Format the mysql user as user@host
 * The returned memory must be freed by the caller
 *
 *  @param data		Input data
 *  @return 		the MySQL user@host
 */
char *mysql_format_user_entry(void *data)
{
	MYSQL_USER_HOST *entry;
	char *mysql_user;
	/* the returned user string is "USER@HOST" */
	int mysql_user_len = 128 + 1 + INET_ADDRSTRLEN + 1;

	if (data == NULL)
		return NULL;
	
        entry = (MYSQL_USER_HOST *) data;

	if (entry == NULL)
		return NULL;

	mysql_user = (char *) calloc(mysql_user_len, sizeof(char));

	if (mysql_user == NULL)
		return NULL;
	
	if (entry->ipv4.sin_addr.s_addr == INADDR_ANY) {
		snprintf(mysql_user, mysql_user_len, "%s@%%", entry->user);
	} else {
		snprintf(mysql_user, 128, entry->user);
		strcat(mysql_user, "@");
		inet_ntop(AF_INET, &(entry->ipv4).sin_addr, mysql_user+strlen(mysql_user), INET_ADDRSTRLEN);
	}

        return mysql_user;
}<|MERGE_RESOLUTION|>--- conflicted
+++ resolved
@@ -157,22 +157,6 @@
 static int
 getUsers(SERVICE *service, struct users *users)
 {
-<<<<<<< HEAD
-	MYSQL		*con = NULL;
-	MYSQL_ROW	row;
-	MYSQL_RES	*result = NULL;
-	int		num_fields = 0;
-	char		*service_user = NULL;
-	char		*service_passwd = NULL;
-	char		*dpwd;
-	int		total_users = 0;
-	SERVER		*server;
-	char		*users_query;
-	unsigned char	hash[SHA_DIGEST_LENGTH]="";
-	char		*users_data = NULL;
-	int 		nusers = 0;
-	int		users_data_row_len = MYSQL_USER_MAXLEN + MYSQL_HOST_MAXLEN + MYSQL_PASSWORD_LEN + 1;
-=======
 	MYSQL			*con = NULL;
 	MYSQL_ROW		row;
 	MYSQL_RES		*result = NULL;
@@ -187,7 +171,6 @@
 	char			*users_data = NULL;
 	int 			nusers = 0;
 	int			users_data_row_len = MYSQL_USER_MAXLEN + MYSQL_HOST_MAXLEN + MYSQL_PASSWORD_LEN + 1;
->>>>>>> 1f533c64
 	struct sockaddr_in	serv_addr;
 	MYSQL_USER_HOST		key;
 
@@ -370,11 +353,7 @@
 					row[1],
 					rc == NULL ? "NULL" : ret_ip)));
 			
-<<<<<<< HEAD
-				strncat(users_data, row[2], users_data_row_len);
-=======
 				strncat(users_data, row[3], users_data_row_len);
->>>>>>> 1f533c64
 
 				total_users++;
 			} else {
